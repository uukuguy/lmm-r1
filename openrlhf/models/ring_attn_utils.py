--- conflicted
+++ resolved
@@ -74,11 +74,7 @@
     position_ids = position_ids[..., start:end] #qwen2_5_vl has position_ids shape: [3,bs,seq_len]
     hacked_position_ids = reset_ring_attn_position_ids(start, end, packed_seq_lens)
     update_ring_attn_params(packed_seq_lens, total_seq_len)
-<<<<<<< HEAD
     return sequences, attention_mask, hacked_position_ids, inputs_embeds, position_ids
-=======
-    return sequences, attention_mask, position_ids
->>>>>>> 96de8414
 
 
 def pad_sequences(sequences, attention_mask, num_actions, packed_seq_lens, ring_attn_group, pad_token_id=0):
@@ -89,14 +85,9 @@
         pad_len = (ring_attn_size - seqlen % ring_attn_size) % ring_attn_size
         padded = torch.tensor([pad_token_id] * pad_len, device=sequences.device, dtype=sequences.dtype).unsqueeze(0)
         sequences = torch.cat([sequences, padded], dim=1)
-<<<<<<< HEAD
-        attention_mask = torch.cat(
-            [attention_mask, (len(sequences) + 1) * torch.ones(1, pad_len, device="cuda", dtype=torch.float)], dim=-1
-=======
         max_seq_id = attention_mask.max().item()
         attention_mask = torch.cat(
             [attention_mask, (max_seq_id + 1) * torch.ones(1, pad_len, device="cuda", dtype=torch.float)], dim=-1
->>>>>>> 96de8414
         )
     elif isinstance(sequences, list):
         seqlen = len(sequences)
@@ -133,7 +124,6 @@
             values = values[:, :-pad_len]
         if kl is not None:
             kl = kl[:, :-pad_len]
-<<<<<<< HEAD
     return sequences, attention_mask, num_actions, packed_seq_lens, action_log_probs, values, kl
 
 HACKED_POSITION_IDS = None
@@ -159,7 +149,4 @@
 
 def get_hacked_position_ids():
     global HACKED_POSITION_IDS
-    return HACKED_POSITION_IDS
-=======
-    return sequences, attention_mask, num_actions, packed_seq_lens, action_log_probs, values, kl
->>>>>>> 96de8414
+    return HACKED_POSITION_IDS