--- conflicted
+++ resolved
@@ -6,7 +6,6 @@
 import ray
 from ray.util.placement_group import placement_group
 from ray.util.scheduling_strategies import PlacementGroupSchedulingStrategy
-from vllm.inputs import TokensPrompt
 
 from openrlhf.utils.logging_utils import init_logger
 
@@ -94,16 +93,11 @@
             requests: list[TokensPrompt] = []
             for actor_rank, request in self.requests.items():
                 num_requests.append((actor_rank, len(request)))
-                for r in request:
-                    requests.append(TokensPrompt(prompt_token_ids=r))
+                requests.extend(request)
 
             if len(requests) > 0:
                 # For now we assume that all requests have the same sampling params
-<<<<<<< HEAD
                 responses = self.llm.generate(requests, sampling_params=sampling_params)
-=======
-                responses = self.llm.generate(prompts=requests, sampling_params=sampling_params)
->>>>>>> 64ad6d05
             else:
                 responses = []
 
@@ -197,10 +191,7 @@
                 num_gpus=0.2 if use_hybrid_engine else 1,
                 enable_sleep_mode=vllm_enable_sleep,
                 noset_visible_devices=noset_visible_devices,
-<<<<<<< HEAD
                 **engine_kwargs
-=======
->>>>>>> 64ad6d05
             )
         )
 
