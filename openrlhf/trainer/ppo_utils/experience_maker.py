import os
import time
from abc import ABC
from copy import deepcopy
<<<<<<< HEAD
from dataclasses import dataclass, field
from typing import List, Optional, Tuple, Union, Dict
=======
from dataclasses import dataclass
from datetime import timedelta
from typing import List, Optional, Tuple, Union
>>>>>>> 96de8414

import ray
import torch
import torch.distributed as dist
import torch.nn as nn
<<<<<<< HEAD
import torch.distributed as dist
import torch.nn.functional as F
from tqdm import tqdm
=======
>>>>>>> 96de8414

from openrlhf.models.actor import Actor
from openrlhf.models.ring_attn_utils import pad_sequences, unpad_sequences
from openrlhf.models.utils import compute_approx_kl, compute_reward, masked_mean, unpacking_samples
from openrlhf.models.ring_attn_utils import pad_sequences, unpad_sequences
from openrlhf.utils.logging_utils import init_logger
from openrlhf.utils.remote_rm_utils import remote_rm_fn_ray

logger = init_logger(__name__)


def to(tensor: Union[torch.Tensor, list[torch.Tensor]], device):
    if isinstance(tensor, list):
        return [to(t, device) for t in tensor]
    return tensor.to(device) if isinstance(tensor, torch.Tensor) else tensor


def pin_memory(tensor: Union[torch.Tensor, list[torch.Tensor]]):
    if isinstance(tensor, list):
        return [pin_memory(t) for t in tensor]
    return tensor.pin_memory() if isinstance(tensor, torch.Tensor) else tensor


@dataclass
class Experience:
    """Experience is a batch of data.
    These data should have the the sequence length and number of actions.
    Left padding for sequences is applied.

    Shapes of each tensor:
    sequences: (B, S)
    action_log_probs: (B, A)
    base_action_log_probs: (B, A)
    values: (B, A)
    returns: (B, A)
    advantages: (B, A)
    attention_mask: (B, S)
    action_mask: (B, A)
    kl: (B, A)

    "A" is the number of actions.
    """

    sequences: torch.Tensor
    action_log_probs: torch.Tensor
    base_action_log_probs: torch.Tensor
    values: torch.Tensor
    returns: Optional[torch.Tensor]
    advantages: Optional[torch.Tensor]
    attention_mask: Optional[torch.LongTensor]
    action_mask: Optional[torch.BoolTensor]
    info: Optional[dict]
    kl: Optional[torch.Tensor] = None
    visual_inputs: Optional[dict] = field(default_factory=dict)

    @torch.no_grad()
    def to_device(self, device: torch.device):
        self.sequences = to(self.sequences, device)
        self.action_log_probs = to(self.action_log_probs, device)
        self.base_action_log_probs = to(self.base_action_log_probs, device)
        self.returns = to(self.returns, device)
        self.advantages = to(self.advantages, device)
        self.values = to(self.values, device)
        self.attention_mask = to(self.attention_mask, device)
        self.action_mask = to(self.action_mask, device)
        self.kl = to(self.kl, device)
        self.info = {key: to(value, device) for key, value in self.info.items()}
        if self.visual_inputs is not None:
            self.visual_inputs = {key: to(value, device) for key, value in self.visual_inputs.items()}
        return self

    def pin_memory(self):
        self.sequences = pin_memory(self.sequences)
        self.action_log_probs = pin_memory(self.action_log_probs)
        self.base_action_log_probs = pin_memory(self.base_action_log_probs)
        self.returns = pin_memory(self.returns)
        self.advantages = pin_memory(self.advantages)
        self.values = pin_memory(self.values)
        self.attention_mask = pin_memory(self.attention_mask)
        self.action_mask = pin_memory(self.action_mask)
        self.kl = pin_memory(self.kl)
        self.info = {key: pin_memory(value) for key, value in self.info.items()}
        if self.visual_inputs is not None:
            self.visual_inputs = {key: pin_memory(value) for key, value in self.visual_inputs.items()}
        return self


@dataclass
class Samples:
    """Samples is a batch of data.
    There can be 2 formats to store the samples, batched or packed.
    The batched format means padding is applied to the sequences, while the packed format
    will concatenate the prompt and response without padding.

    Shapes of each tensor, when 2 shapes are shown, the first one is for batched format
        and the second one is for packed format:
    sequences: (B, S) or (1, total_length), the tokens of both prompt and response.
    attention_mask: (B, S) or (1, total_length), the attention mask for sequences.
    action_mask: (B, A) or None, the action (response) mask to show which part of the
        sequence is the response. When the samples are packed, this is None.
    num_actions: int or (B,), the number of actions (tokens) in the response.
        When the samples are not packed, we will use action_mask, so this is an int to
        show the size of action_mask. Otherwise, this is a tensor to show the number of
        actions for each sample.
    packed_seq_lens: None or (B,), the length of each sample in the packed samples.
    response_length: (B,), the number of tokens in the response.
    total_length: (B,), the total number of tokens in the sequences.
    prompts: the prompts used to generate responses
    visual_inputs: the visual input for vlm training
    """

    sequences: torch.Tensor
    attention_mask: Optional[torch.LongTensor]
    action_mask: Optional[torch.BoolTensor]
    num_actions: Union[int, torch.Tensor]
    packed_seq_lens: Optional[torch.Tensor]
    response_length: torch.Tensor
    total_length: torch.Tensor
    prompts: list[str]
<<<<<<< HEAD
    visual_inputs: Optional[Dict]
=======
>>>>>>> 96de8414
    labels: list[str]
    pad_len: Optional[int]


class BaseExperienceMaker(ABC):
    """
    Base experience maker that only handles initialization.
    """

    def __init__(
        self,
        actor: Actor,
        critic: nn.Module,
        reward_model: nn.Module,
        initial_model: Actor,
        tokenizer,
        data_processor,
        prompt_max_len: int,
        kl_controller,
        strategy=None,
        remote_rm_url: Union[list[str], str] = None,
        reward_fn=None,
    ) -> None:
        super().__init__()
        self.actor = actor
        self.critic = critic
        self.reward_model = reward_model
        self.remote_rm_url = remote_rm_url
        self.initial_model = initial_model
        self.tokenizer = tokenizer
        self.data_processor = data_processor
        self.prompt_max_len = prompt_max_len
        self.kl_ctl = kl_controller
        self.strategy = strategy
        self.reward_fn = reward_fn
        self.perf_stats = {}
        self.advantage_estimator = strategy.args.advantage_estimator
        self.ring_rank0_group = None

        # custom reward func for reinforced finetuning
        self.custom_reward_func = None
<<<<<<< HEAD
        self.response_length_list = []
=======
>>>>>>> 96de8414
        remote_rm_url = [remote_rm_url] if isinstance(remote_rm_url, str) else remote_rm_url
        if remote_rm_url and remote_rm_url[0].endswith(".py"):
            print(f"Loading custom `reward_func(queries, prompts, labels)` from {remote_rm_url[0]}")
            import importlib.util

            spec = importlib.util.spec_from_file_location("reward_func", remote_rm_url[0])
            reward_module = importlib.util.module_from_spec(spec)
            spec.loader.exec_module(reward_module)
            self.custom_reward_func = reward_module.reward_func



class RemoteExperienceMaker(BaseExperienceMaker):
    def __init__(self, *args, vllm_engines: List = None, packing_samples=False, **kwargs):
        super().__init__(*args, **kwargs)
        self.vllm_engines = vllm_engines
        self.packing_samples = packing_samples

        if self.custom_reward_func:
            self.custom_reward_func = ray.remote(self.custom_reward_func)

    @torch.no_grad()
    def make_experience_list(
        self, all_prompts: Union[str, List[str]], all_labels, **generate_kwargs
    ) -> List[Experience]:
        """
        Make a list of experience with the micro_rollout_batch_size.

        This method will first calculate the response sequences and rewards for the given prompts.
        Then, if we need certain processing for the rewards or do certain filtering, we can process the rollout as a whole.
        After that, we will calculate the advantages and returns for each experience.
        """
        args = self.strategy.args

        # vLLM wakeup when vllm_enable_sleep
        if self.strategy.args.vllm_enable_sleep:
            from openrlhf.trainer.ray.vllm_engine import batch_vllm_engine_call

            batch_vllm_engine_call(self.vllm_engines, "wake_up")
            torch.distributed.barrier()
            torch.cuda.synchronize()

        # generate responses
        if self.strategy.ring_attn_group is not None:
            # Only rank 0 in the ring attention group executes the generation function, and then broadcasts it to all other ranks.
            if self.strategy.ring_attn_rank == 0:
                samples_list = self.generate_samples(all_prompts, all_labels, **generate_kwargs)
<<<<<<< HEAD
=======

>>>>>>> 96de8414
                dist.broadcast_object_list(samples_list, src=dist.get_rank(), group=self.strategy.ring_attn_group)
            else:
                world_size = torch.distributed.get_world_size() // args.ring_attn_size
                samples_list = [None] * (
                    args.rollout_batch_size * args.n_samples_per_prompt // world_size // args.micro_rollout_batch_size
                )
                dist.broadcast_object_list(
                    samples_list, src=self.strategy.ring_attn_ranks[0], group=self.strategy.ring_attn_group
                )
        else:
            samples_list = self.generate_samples(all_prompts, all_labels, **generate_kwargs)

        # vLLM offload when vllm_enable_sleep
        if self.strategy.args.vllm_enable_sleep:
            batch_vllm_engine_call(self.vllm_engines, "sleep")

        torch.cuda.empty_cache()
        torch.distributed.barrier()
        torch.cuda.synchronize()
<<<<<<< HEAD
=======

        # Make experiences (models forward: logprobs, values, rewards, and kl divergence)
        experiences = self.make_experience(samples_list)
>>>>>>> 96de8414

        # Process experiences (reward shaping, etc.)
        experiences = self.compute_advantages_and_returns(experiences, **generate_kwargs)

        # send experience to critic
        if self.critic is not None:
            for experience in experiences:
                experience_cpu = deepcopy(experience)
                experience_cpu.to_device("cpu")
                self._ref = self.critic.append.remote(experience_cpu)
        return experiences

    @torch.no_grad()
    def make_experience(self, samples_list: List[Samples]) -> List[Experience]:
        """
        Turn samples into experience by calculating logprobs, values, rewards, and kl divergence.
        """
        start_time = time.time()
        if dist.get_rank() == 0:
            logger.info(f"🚀 Starting experience making with {len(samples_list) * dist.get_world_size()} batches")

        args = self.strategy.args
        self.actor.eval()
        device = torch.cuda.current_device()
        experiences = []

        # Extract all information from samples in one pass
        # Convert samples into lists of tensors and metadata for batch processing
        sequences_list = [s.sequences for s in samples_list]
        attention_mask_list = [s.attention_mask for s in samples_list]
        num_actions_list = [s.num_actions for s in samples_list]
        packed_seq_lens_list = [s.packed_seq_lens for s in samples_list]
        prompts_list = [p for s in samples_list for p in s.prompts]
        labels_list = [l for s in samples_list for l in s.labels]

        # Move data to CPU for remote processing
        sequences_cpu_list = [seq.to("cpu") for seq in sequences_list]
        attention_mask_cpu_list = [mask.to("cpu") for mask in attention_mask_list]

        # Batch call initial model
        if self.initial_model is not None:
            base_action_log_probs_ref = self.initial_model.forward_batch.remote(
                sequences=sequences_cpu_list,
                num_actions=num_actions_list,
                attention_mask=attention_mask_cpu_list,
                logps_allgather=[True] * len(samples_list),
                packed_seq_lens=packed_seq_lens_list,
            )

            if args.colocate_actor_ref or args.colocate_all_models:
                ray.get([base_action_log_probs_ref])
                ray.get([self.initial_model.empty_cache.remote()])
        else:
            base_action_log_probs_ref = ray.put([None] * len(samples_list))

        # Batch call critic model
        if self.critic is not None:
            value_ref = self.critic.forward_batch.remote(
                sequences=sequences_cpu_list,
                num_actions=num_actions_list,
                attention_mask=attention_mask_cpu_list,
                packed_seq_lens=packed_seq_lens_list,
            )
            if args.colocate_critic_reward or args.colocate_all_models:
                ray.get([value_ref])
                ray.get([self.critic.empty_cache.remote()])
        else:
            value_ref = ray.put([None] * len(samples_list))

        # Batch call reward model
        r_refs = []
        if not self.remote_rm_url:
            for rm in self.reward_model:
                r_refs.append(
                    rm.forward_batch.remote(
                        sequences=sequences_cpu_list,
                        attention_mask=attention_mask_cpu_list,
                        packed_seq_lens=packed_seq_lens_list,
                        pad_sequence=[True] * len(samples_list),
                    )
                )
        else:
            if self.strategy.ring_attn_group is None or self.strategy.ring_attn_rank == 0:
                queries_list = []
                for i, (seq, packed_lens) in enumerate(zip(sequences_cpu_list, packed_seq_lens_list)):
                    if not self.packing_samples:
                        queries = self.tokenizer.batch_decode(seq, skip_special_tokens=False)
                    else:
                        sequences_list = []
                        offset = 0
                        tokens_list = seq.tolist()[0]
                        for length in packed_lens:
                            sequences_list.append(tokens_list[offset : offset + length])
                            offset += length
                        queries = self.tokenizer.batch_decode(sequences_list, skip_special_tokens=False)
                    queries_list.extend(queries)

                if self.custom_reward_func:
                    r = self.custom_reward_func.remote(queries_list, prompts_list, labels_list)
                else:
                    rank = torch.distributed.get_rank() // self.strategy.ring_attn_size
                    rm = self.remote_rm_url[rank % len(self.remote_rm_url)]
                    r = remote_rm_fn_ray.remote(rm, queries=queries_list, prompts=prompts_list, labels=labels_list)
                r_refs.append(r)
            else:
                r_refs.append(ray.put([None] * len(samples_list)))

        if args.colocate_all_models and not self.remote_rm_url:
            ray.get(r_refs)
            ray.get([self.reward_model[0].empty_cache.remote()])

        # Batch call actor model
        action_log_probs_list = []
        for seq, num_acts, attn_mask, packed_lens in zip(
            sequences_cpu_list, num_actions_list, attention_mask_cpu_list, packed_seq_lens_list
        ):
            action_log_probs = self.actor(
                seq.to(device),
                num_acts,
                attn_mask.to(device),
                ring_attn_group=self.strategy.ring_attn_group,
                logps_allgather=True,
                packed_seq_lens=packed_lens,
            )
            action_log_probs_list.append(action_log_probs)

        actor_value_rm_time = time.time() - start_time

        # Wait for all remote calls to complete
        start = time.time()
        ref_values = ray.get([base_action_log_probs_ref, value_ref] + r_refs)
        wait_time = time.time() - start

        base_action_log_probs_list, value_list, rewards_list = ref_values[0], ref_values[1], ref_values[2]
        if self.remote_rm_url is not None and isinstance(rewards_list, torch.Tensor):
            rewards_list = rewards_list.chunk(len(samples_list))

        # Avoid CUDA OOM when colocate models
        if args.colocate_actor_ref or args.colocate_all_models:
            torch.cuda.synchronize()
            torch.cuda.empty_cache()

        # Process results for each sample
        for i, (samples, action_log_probs, base_action_log_probs, value, rewards) in enumerate(
            zip(samples_list, action_log_probs_list, base_action_log_probs_list, value_list, rewards_list)
        ):
            if base_action_log_probs is not None:
                base_action_log_probs = base_action_log_probs.to(device)
            if value is not None:
                value = value.to(device)

            # Broadcast rewards to all ring attention ranks when using remote RM
            rewards = [rewards]
            if self.remote_rm_url and self.strategy.ring_attn_group is not None:
                if self.strategy.ring_attn_rank == 0:
                    dist.broadcast_object_list(rewards, src=dist.get_rank(), group=self.strategy.ring_attn_group)
                else:
                    dist.broadcast_object_list(
                        rewards, src=self.strategy.ring_attn_ranks[0], group=self.strategy.ring_attn_group
                    )
            r = rewards[0].to(device)

            if (self.initial_model is not None) and (not args.use_kl_loss):
                kl = compute_approx_kl(
                    action_log_probs,
                    base_action_log_probs,
                    action_mask=samples.action_mask,
                    kl_estimator=self.strategy.args.kl_estimator,
                )
            else:
                kl = torch.zeros_like(action_log_probs, dtype=action_log_probs.dtype, device=device)

            sequences = samples.sequences
            attention_mask = samples.attention_mask
            if not self.packing_samples:
                kl_mean = masked_mean(kl, samples.action_mask, dim=-1)
            else:
                num_actions = samples.num_actions
                packed_seq_lens = samples.packed_seq_lens
                if self.strategy.ring_attn_group is not None:
                    assert samples.pad_len is not None
                    sequences, attention_mask, num_actions, packed_seq_lens, _, _, kl = unpad_sequences(
                        pad_len=samples.pad_len,
                        sequences=sequences,
                        attention_mask=attention_mask,
                        num_actions=num_actions,
                        packed_seq_lens=packed_seq_lens,
                        ring_attn_group=self.strategy.ring_attn_group,
                        action_log_probs=action_log_probs,
                        values=value,
                        kl=kl,
                    )
                # Convert tensor into list of tensors for easier manipulation within dataset
                sequences = unpacking_samples(sequences, packed_seq_lens)
                attention_mask = None
                action_log_probs = unpacking_samples(action_log_probs, num_actions)
                if value is not None:
                    value = unpacking_samples(value, num_actions)
                if base_action_log_probs is not None:
                    base_action_log_probs = unpacking_samples(base_action_log_probs, num_actions)

                kl = unpacking_samples(kl, num_actions)
                kl_mean = torch.tensor([each_kl.mean() for each_kl in kl], device=device)

            if not args.use_kl_loss:
                base_action_log_probs = None

            info = {
                "kl": kl_mean,
                "reward": r,
                "response_length": samples.response_length,
                "total_length": samples.total_length,
                "num_actions": samples.num_actions,
            }

            if self.strategy.args.perf:
                self.perf_stats["actor_value_rm_time"] += actor_value_rm_time
                self.perf_stats["wait_time"] += wait_time

            experience = Experience(
                sequences,
                action_log_probs,
                base_action_log_probs,
                value,
                None,
                None,
                attention_mask,
                samples.action_mask,
                info,
                kl,
            )

            experiences.append(experience)

        self.actor.train()  # Reset model state

        end_time = time.time()
        duration = end_time - start_time
        if dist.get_rank() == 0:
            time_str = str(timedelta(seconds=duration)).split(".")[0]
            logger.info(f"✨ Experience making completed in {time_str}")
        return experiences

    @torch.no_grad()
    def compute_advantages_and_returns(
        self, experiences: List[Experience], **kwargs
    ) -> Tuple[List[Experience], List[torch.Tensor]]:
        """
        Process experiences, this can be used to filter out some experiences or do some processing on the rewards.

        Output:
        - experiences: List of Experience
        - rewards: List of rewards
        """
        args = self.strategy.args

        # get rewards from experiences
        rewards = [experience.info["reward"] for experience in experiences]

        # reward shaping
        if args.advantage_estimator == "rloo":
            rewards = torch.cat(rewards).reshape(-1, args.n_samples_per_prompt).to(device="cuda")
            baseline = (rewards.sum(-1, keepdim=True) - rewards) / (args.n_samples_per_prompt - 1)
            rewards = rewards - baseline
            rewards = rewards.flatten().to(device="cpu").chunk(len(experiences))
        elif args.advantage_estimator in ["reinforce_baseline", "dr_grpo"]:
            # REINFORCE++-baseline and Dr. GRPO removed the `/std` in GRPO as `/ std` is not needed in RL variance reduction theory.
            # And `k3 KL` has a larger variance than `k1 KL` under a categorical distribution.
            rewards = torch.cat(rewards).reshape(-1, args.n_samples_per_prompt).to(device="cuda")
            rewards = rewards - rewards.mean(-1, keepdim=True)
            rewards = rewards.reshape(-1).to(device="cpu").chunk(len(experiences))
        elif args.advantage_estimator == "group_norm":
            rewards = torch.cat(rewards).reshape(-1, args.n_samples_per_prompt).to(device="cuda")
            rewards = (rewards - rewards.mean(-1, keepdim=True)) / (rewards.std(-1, keepdim=True) + 1e-9)
            rewards = rewards.reshape(-1).to(device="cpu").chunk(len(experiences))

        # calculate return and advantages
        for experience, reward in zip(experiences, rewards):
            experience = experience.to_device("cuda")
            reward = reward.to(device="cuda")
            num_actions = experience.info["num_actions"]
            reward = compute_reward(
                reward,
                self.kl_ctl.value,
                experience.kl,
                action_mask=experience.action_mask,
                num_actions=num_actions,
                reward_clip_range=args.reward_clip_range,
            )

            if self.advantage_estimator == "gae":
                experience.advantages, experience.returns = self.get_advantages_and_returns(
                    experience.values,
                    reward,
                    experience.action_mask,
                    kwargs["gamma"],
                    kwargs["lambd"],
                )
<<<<<<< HEAD
            elif self.advantage_estimator in ["reinforce", "rloo", "reinforce_baseline", "group_norm"]:
=======
            elif self.advantage_estimator in ["reinforce", "rloo", "reinforce_baseline", "group_norm", "dr_grpo"]:
                if kwargs["gamma"] != 1.0 and self.advantage_estimator in [
                    "rloo",
                    "reinforce_baseline",
                    "group_norm",
                    "dr_grpo",
                ]:
                    if dist.get_rank() == 0:
                        logger.warning("gamma is set to 1.0 for rloo, reinforce_baseline, and group_norm")
                    kwargs["gamma"] = 1.0

>>>>>>> 96de8414
                experience.returns = self.get_cumulative_returns(
                    reward,
                    experience.action_mask,
                    kwargs["gamma"],
                )
                experience.advantages = deepcopy(experience.returns)
            else:
                raise Exception(f"Unkown advantage_estimator {self.advantage_estimator}")

            # calculate the return info.
            if not getattr(self, "packing_samples", False):
                return_sums = reward.sum(dim=-1)
            else:
                return_sums = torch.tensor(
                    [each_reward.sum() for each_reward in reward], device=torch.cuda.current_device()
                )
            experience.info["return"] = return_sums
            # remove unnecessary info
            experience.kl = None
            del experience.info["num_actions"]
            experience.to_device("cpu")

<<<<<<< HEAD
    @torch.no_grad()
    def generate_samples(self, all_prompts: List[str], all_labels, **generate_kwargs) -> List[Samples]:
        """
        Generate samples and return in batches.
        """
        self.response_length_list = []
        assert not getattr(self, "packing_samples", False)
        args = self.strategy.args
        self.actor.eval()
        # sample multiple response
        all_prompts = sum([[prompt] * args.n_samples_per_prompt for prompt in all_prompts], [])
        all_labels = sum([[label] * args.n_samples_per_prompt for label in all_labels], [])
        samples_list = []
        for i in range(0, len(all_prompts), args.micro_rollout_batch_size):
            prompts = all_prompts[i : i + args.micro_rollout_batch_size]
    
            inputs = self.data_processor(prompts, self.prompt_max_len, device="cuda")
            visual_inputs = {}
            for k,v in inputs.items():
                if k not in ["input_ids", "attention_mask"]:
                    visual_inputs[k] = v


            labels = all_labels[i : i + args.micro_rollout_batch_size]
            sequences, attention_mask, action_mask = self.actor.generate(**inputs, **generate_kwargs)
            self.response_length_list.extend(attention_mask.float().sum(dim=-1).tolist())
            samples = Samples(
                sequences=sequences,
                attention_mask=attention_mask,
                action_mask=action_mask,
                num_actions=action_mask.size(1),
                packed_seq_lens=None,
                response_length=action_mask.float().sum(dim=-1),
                total_length=attention_mask.float().sum(dim=-1),
                prompts=prompts,
                visual_inputs=visual_inputs,
                labels=labels,
                pad_len=None,
            )
            samples_list.append(samples)
        return samples_list

    @torch.no_grad()
    def make_experience(self, samples: Samples) -> Experience:
        raise NotImplementedError("This method should be implemented by the subclass.")

    @torch.no_grad()
    def process_experiences(self, experiences: List[Experience]) -> Tuple[List[Experience], List[torch.Tensor]]:
        """
        Process experiences, this can be used to filter out some experiences or do some processing on the rewards.

        Output:
        - experiences: List of Experience
        - rewards: List of rewards
        """
        args = self.strategy.args
        # reward shaping for rloo and reinforce_baseline
        if args.advantage_estimator == "rloo":
            rewards = torch.cat([experience.info["reward"] for experience in experiences])
            rewards = rewards.reshape(-1, args.n_samples_per_prompt).to(device="cuda")
            baseline = (rewards.sum(-1, keepdim=True) - rewards) / (args.n_samples_per_prompt - 1)
            rewards = rewards - baseline
            rewards = rewards.flatten().to(device="cpu").chunk(len(experiences))
            return experiences, rewards
        elif args.advantage_estimator == "reinforce_baseline":
            # REINFORCE++-baseline removed the / std and K3 kl loss in GRPO.
            # `/ std` is not needed in RL variance reduction theory, and `k3 KL` has a larger variance than `k1 KL` under a categorical distribution.
            rewards = torch.cat([experience.info["reward"] for experience in experiences])
            rewards = rewards.reshape(-1, args.n_samples_per_prompt).to(device="cuda")
            rewards = rewards - rewards.mean(-1, keepdim=True)
            rewards = rewards.reshape(-1).to(device="cpu").chunk(len(experiences))
            return experiences, rewards
        elif args.advantage_estimator == "group_norm":
            rewards = torch.cat([experience.info["reward"] for experience in experiences])
            rewards = rewards.reshape(-1, args.n_samples_per_prompt).to(device="cuda")
            rewards = (rewards - rewards.mean(-1, keepdim=True)) / (rewards.std(-1, keepdim=True) + 1e-9)
            rewards = rewards.reshape(-1).to(device="cpu").chunk(len(experiences))
            return experiences, rewards
        # default rewards
        return experiences, [experience.info["reward"] for experience in experiences]
=======
        return experiences
>>>>>>> 96de8414

    @torch.no_grad()
    def get_advantages_and_returns(
        self,
        values: torch.Tensor,
        rewards: torch.Tensor,
        action_mask: torch.Tensor,
        gamma: float,
        lambd: float,
    ) -> Tuple[torch.Tensor, torch.Tensor]:
        """Function that computes advantages and returns from rewards and values.
        Calculated as in the original PPO paper: https://arxiv.org/abs/1707.06347
        Note that rewards may include a KL divergence loss term.

        Advantages looks like this:
        Adv1 =  R1 + γ * λ * R2     + γ^2 * λ^2 * R3       + ...
              - V1 + γ * (1 - λ) V2 + γ^2 * λ * (1 - λ) V3 + ...

        Returns looks like this:
        Ret1 =  R1 + γ * λ * R2     + γ^2 * λ^2 * R3       + ...
                   + γ * (1 - λ) V2 + γ^2 * λ * (1 - λ) V3 + ...

        Input:
        - values: Tensor of shape (batch_size, response_size)
        - rewards: Tensor of shape (batch_size, response_size)

        Output:
        - advantages: Tensor of shape (batch_size, response_size)
        - returns: Tensor of shape (batch_size, response_size)
        """
        if isinstance(values, list):
            # packing samples
            # TODO: this is slow...
            advantages = []
            returns = []
            for v, r in zip(values, rewards):
                adv, ret = self.get_advantages_and_returns(v.unsqueeze(0), r.unsqueeze(0), action_mask, gamma, lambd)
                advantages.append(adv.squeeze(0))
                returns.append(ret.squeeze(0))
            return advantages, returns

        lastgaelam = 0
        advantages_reversed = []
        response_length = rewards.size(1)

        # Mask invalid responses
        if action_mask is not None:
            values = action_mask * values
            rewards = action_mask * rewards

        for t in reversed(range(response_length)):
            nextvalues = values[:, t + 1] if t < response_length - 1 else 0.0
            delta = rewards[:, t] + gamma * nextvalues - values[:, t]
            lastgaelam = delta + gamma * lambd * lastgaelam
            advantages_reversed.append(lastgaelam)
        advantages = torch.stack(advantages_reversed[::-1], dim=1)
        returns = advantages + values
        return advantages.detach(), returns

    @torch.no_grad()
    def get_cumulative_returns(
        self,
        rewards: torch.Tensor,
        action_mask: torch.Tensor,
        gamma: float,
    ) -> Tuple[torch.Tensor, torch.Tensor]:
        """
        Function that computes advantages and returns from rewards using REINFORCE.
        REINFORCE uses cumulative returns without the GAE (Generalized Advantage Estimation).

        Input:
        - rewards: Tensor of shape (batch_size, response_size)
        - action_mask: Tensor of shape (batch_size, response_size), binary mask
        - gamma: discount factor

        Output:
        - returns: Tensor of shape (batch_size, response_size)
        """

        if isinstance(rewards, list):
            # packing samples
            # TODO: this is slow...
            returns = []
            for r in rewards:
                ret = self.get_cumulative_returns(r.unsqueeze(0), action_mask, gamma)
                returns.append(ret.squeeze(0))
            return returns

        response_length = rewards.size(1)
        returns = torch.zeros_like(rewards)
        cumulative_return = torch.zeros(rewards.size(0), device=rewards.device)

        # Mask invalid responses if action_mask is provided
        if action_mask is not None:
            rewards = action_mask * rewards

        # Calculate returns by accumulating discounted rewards
        for t in reversed(range(response_length)):
            cumulative_return = rewards[:, t] + gamma * cumulative_return
            returns[:, t] = cumulative_return

        return returns

    @torch.no_grad()
<<<<<<< HEAD
    def make_experience_list(
        self, all_prompts: Union[str, List[str]], all_labels, **generate_kwargs
    ) -> List[Experience]:
        if self.strategy.args.perf:
            self.perf_stats = {
                "generate_time": 0,
                "actor_value_rm_time": 0,
                "wait_time": 0,
            }
        experiences = super().make_experience_list(all_prompts, all_labels, **generate_kwargs)
        if self.critic is not None:
            for experience in experiences:
                # send experience to critic
                experience_cpu = deepcopy(experience)
                experience_cpu.to_device("cpu")
                self._ref = self.critic.append.remote(experience_cpu)
        return experiences

    @torch.no_grad()
=======
>>>>>>> 96de8414
    def generate_samples(self, all_prompts: List[str], all_labels, **generate_kwargs) -> List[Samples]:
        """
        Generate samples and return in batches.

        When not using vllm, we will fallback to the default implementation,
        in which actor will be used to generate samples.
        """
        if self.vllm_engines is None:
<<<<<<< HEAD
            return super().generate_samples(all_prompts, all_labels, **generate_kwargs)

        # vLLM generation
        samples = self._generate_vllm(all_prompts, all_labels, **generate_kwargs)
        return samples
=======
            return self._generate_with_hf(all_prompts, all_labels, **generate_kwargs)

        # vLLM generation
        return self._generate_vllm(all_prompts, all_labels, **generate_kwargs)
>>>>>>> 96de8414

    @torch.no_grad()
    def _generate_with_hf(self, all_prompts: List[str], all_labels, **generate_kwargs) -> List[Samples]:
        """
        Generate samples and return in batches.
        """
        assert not getattr(self, "packing_samples", False)
        args = self.strategy.args
        self.actor.eval()
<<<<<<< HEAD
        device = torch.cuda.current_device()

        # extract values from samples
        sequences = samples.sequences
        attention_mask = samples.attention_mask
        action_mask = samples.action_mask
        num_actions = samples.num_actions
        packed_seq_lens = samples.packed_seq_lens
        visual_inputs = samples.visual_inputs

        start = time.time()
        sequences_cpu, attention_mask_cpu = (
            sequences.to("cpu"),
            attention_mask.to("cpu"),
        )
        visual_inputs_cpu = None
        if visual_inputs is not None:
            visual_inputs_cpu = {k: v.to("cpu") for k, v in visual_inputs.items()}        
        # init log probs
        if self.initial_model is not None:
            base_action_log_probs_ref = self.initial_model.forward.remote(
                sequences_cpu, num_actions, attention_mask_cpu, logps_allgather=True, packed_seq_lens=packed_seq_lens, visual_inputs=visual_inputs_cpu
            )

            if args.colocate_actor_ref or args.colocate_all_models:
                ray.get([base_action_log_probs_ref])
                ray.get([self.initial_model.empty_cache.remote()])
        else:
            base_action_log_probs_ref = ray.put(None)

        # values
        if self.critic is not None:
            value_ref = self.critic.forward.remote(
                sequences_cpu, num_actions, attention_mask_cpu, packed_seq_lens=packed_seq_lens, visual_inputs=visual_inputs_cpu
            )
            # avoid CUDA OOM when colocate models
            if args.colocate_critic_reward or args.colocate_all_models:
                ray.get([value_ref])
                ray.get([self.critic.empty_cache.remote()])
        else:
            value_ref = ray.put(None)

        # rewards
        r_refs = []
        # support remote RM API with ray
        if not self.remote_rm_url:
            for rm in self.reward_model:
                r_refs.append(
                    rm.forward.remote(
                        sequences_cpu, attention_mask_cpu, packed_seq_lens=packed_seq_lens, pad_sequence=True, visual_inputs=visual_inputs_cpu
                    )
                )
        else:
            # remote RM
            if self.strategy.ring_attn_group is None or self.strategy.ring_attn_rank == 0:
                if not self.packing_samples:
                    queries = self.tokenizer.batch_decode(sequences_cpu, skip_special_tokens=False)
                else:
                    sequences_list = []
                    offset = 0
                    tokens_list = sequences_cpu.tolist()[0]
                    for length in packed_seq_lens:
                        sequences_list.append(tokens_list[offset : offset + length])
                        offset += length
                    queries = self.tokenizer.batch_decode(sequences_list, skip_special_tokens=False)

                if self.custom_reward_func:
                    r = self.custom_reward_func.remote(queries, samples.prompts, samples.labels)
                    r_refs.append(r)
                else:
                    for rm in self.remote_rm_url:
                        r = remote_rm_fn_ray.remote(
                            rm, queries=queries, prompts=samples.prompts, labels=samples.labels
                        )
                        r_refs.append(r)
            else:
                r_refs.append(ray.put(None))

        if args.colocate_all_models and not self.remote_rm_url:
            ray.get(r_refs)
            ray.get([self.reward_model[0].empty_cache.remote()])

        # log probs
        action_log_probs = self.actor(
            sequences, 
            num_actions, 
            attention_mask, 
            ring_attn_group=self.strategy.ring_attn_group,
            logps_allgather=True,
            packed_seq_lens=packed_seq_lens,
            visual_inputs=visual_inputs
        )
        actor_value_rm_time = time.time() - start

        # wait initial/critic/reward model done
        start = time.time()
        ref_values = ray.get([base_action_log_probs_ref, value_ref] + r_refs)
        wait_time = time.time() - start

        base_action_log_probs, value, rewards = ref_values[0], ref_values[1], ref_values[2:]
        if base_action_log_probs is not None:
            base_action_log_probs = base_action_log_probs.to(device)
        if value is not None:
            value = value.to(device)

        # broadcast rewards to all ring attention ranks when using remote RM
        if self.remote_rm_url and self.strategy.ring_attn_group is not None:
            if self.strategy.ring_attn_rank == 0:
                dist.broadcast_object_list(rewards, src=dist.get_rank(), group=self.strategy.ring_attn_group)
            else:
                dist.broadcast_object_list(
                    rewards, src=self.strategy.ring_attn_ranks[0], group=self.strategy.ring_attn_group
                )

        total_rewards = [r.pop('rewards').to(device) if isinstance(r,dict) else r.to(device) for r in rewards]
        specific_rewards = {}
        for r in rewards:
            if isinstance(r,dict):
                for k in r.keys():
                    r[k] = r[k].to(device)
                specific_rewards.update(r)

        r = self.reward_fn(total_rewards) if len(total_rewards) > 0 else total_rewards[0]

        # avoid CUDA OOM when colocate models
        if args.colocate_critic_reward and not self.remote_rm_url:
            ray.get([self.reward_model[0].empty_cache.remote()])

        if args.colocate_actor_ref or args.colocate_all_models:
            torch.cuda.synchronize()
            torch.cuda.empty_cache()

        if (self.initial_model is not None) and (not args.use_kl_loss):
            kl = compute_approx_kl(
                action_log_probs,
                base_action_log_probs,
                action_mask=action_mask,
                kl_estimator=self.strategy.args.kl_estimator,
            )
        else:
            kl = torch.zeros_like(action_log_probs, dtype=action_log_probs.dtype, device=device)

        if not self.packing_samples:
            kl_mean = masked_mean(kl, action_mask, dim=-1)
        else:
            if self.strategy.ring_attn_group is not None:
                assert samples.pad_len is not None
                sequences, attention_mask, num_actions, packed_seq_lens, _, _, kl = unpad_sequences(
                    pad_len=samples.pad_len,
                    sequences=sequences,
                    attention_mask=attention_mask,
                    num_actions=num_actions,
                    packed_seq_lens=packed_seq_lens,
                    ring_attn_group=self.strategy.ring_attn_group,
                    action_log_probs=action_log_probs,
                    values=value,
                    kl=kl,
                )
            # convert tensor into list of tensors so that it's easier to manipulate
            # within dataset.
            sequences = unpacking_samples(sequences, packed_seq_lens)
            attention_mask = None
            action_log_probs = unpacking_samples(action_log_probs, num_actions)
            if value is not None:
                value = unpacking_samples(value, num_actions)
            if base_action_log_probs is not None:
                base_action_log_probs = unpacking_samples(base_action_log_probs, num_actions)

            kl = unpacking_samples(kl, num_actions)
            kl_mean = torch.tensor([each_kl.mean() for each_kl in kl], device=device)

        if not args.use_kl_loss:
            base_action_log_probs = None

        info = {
            "kl": kl_mean,
            "reward": r,
            "response_length": samples.response_length,
            "total_length": samples.total_length,
            "num_actions": num_actions,
            **specific_rewards
        }

        if self.strategy.args.perf:
            self.perf_stats["actor_value_rm_time"] += actor_value_rm_time
            self.perf_stats["wait_time"] += wait_time

        experience = Experience(
            sequences,
            action_log_probs,
            base_action_log_probs,
            value,
            None,
            None,
            attention_mask,
            action_mask,
            info,
            kl,
            visual_inputs=visual_inputs
        )

        self.actor.train()  # reset model state
        return experience
=======
        # sample multiple response
        all_prompts = sum([[prompt] * args.n_samples_per_prompt for prompt in all_prompts], [])
        all_labels = sum([[label] * args.n_samples_per_prompt for label in all_labels], [])
        samples_list = []
        for i in range(0, len(all_prompts), args.micro_rollout_batch_size):
            prompts = all_prompts[i : i + args.micro_rollout_batch_size]
            labels = all_labels[i : i + args.micro_rollout_batch_size]
            inputs = self.tokenize_fn(prompts, self.prompt_max_len, device="cuda")
            sequences, attention_mask, action_mask = self.actor.generate(**inputs, **generate_kwargs)
            samples = Samples(
                sequences=sequences,
                attention_mask=attention_mask,
                action_mask=action_mask,
                num_actions=action_mask.size(1),
                packed_seq_lens=None,
                response_length=action_mask.float().sum(dim=-1),
                total_length=attention_mask.float().sum(dim=-1),
                prompts=prompts,
                labels=labels,
                pad_len=None,
            )
            samples_list.append(samples)
        return samples_list
>>>>>>> 96de8414

    def _generate_vllm(self, all_prompts: List[str], all_labels, **kwargs) -> List[Samples]:
        from vllm import SamplingParams
        self.response_length_list = []
        # round-robin load balance
        rank = torch.distributed.get_rank() // self.strategy.ring_attn_size
        world_size = torch.distributed.get_world_size() // self.strategy.ring_attn_size

        # Select LLM engines: assign each rank an engine, or cycle through engines if world_size < engine_count
        if len(self.vllm_engines) <= world_size:
            llms = [self.vllm_engines[rank % len(self.vllm_engines)]]
        else:
            llms = self.vllm_engines[rank::world_size]

        args = self.strategy.args

        sampling_params = SamplingParams(
            temperature=kwargs.get("temperature", 1.0),
            top_p=kwargs.get("top_p", 1.0),
            top_k=kwargs.get("top_k", -1),
            max_tokens=kwargs.get("max_new_tokens", 1024),
            min_tokens=kwargs.get("min_new_tokens", 1),
            skip_special_tokens=kwargs.get("skip_special_tokens", False),
            include_stop_str_in_output=True,
        )

        # Expand prompt list based on the number of samples per prompt
        all_prompts = sum([[prompt] * args.n_samples_per_prompt for prompt in all_prompts], [])
<<<<<<< HEAD
        batch_size = (len(all_prompts) + len(llms) - 1) // len(llms)
        all_labels = sum([[label] * args.n_samples_per_prompt for label in all_labels], [])
=======
        all_labels = sum([[label] * args.n_samples_per_prompt for label in all_labels], [])
        all_prompt_token_ids = self.tokenize_fn(all_prompts, self.prompt_max_len, padding=False)["input_ids"]
>>>>>>> 96de8414

        # Distribute requests to engines and collect responses to outputs
        refs = []
        # For VLM
        for i, llm in enumerate(llms):
            messages = all_prompts[i * batch_size : (i + 1) * batch_size]
            if messages:
                prompts = self.data_processor.apply_chat_template(messages, tokenize=False, add_generation_prompt=True)
                images = [self.data_processor.get_images_from_messages(m) for m in messages]
                vllm_inputs = [{
                        "prompt": p,
                        "multi_modal_data":{"image": imgs} if imgs else None,
                        "mm_processor_kwargs": kwargs["processor_kwargs"]
                    } for p, imgs in zip(prompts,images)]
                refs.append(
                    llm.add_requests.remote(rank, sampling_params=sampling_params, vllm_vision_input=vllm_inputs)
                )


        ray.get(refs)

<<<<<<< HEAD
        # Make sure all requests are sent.
        if self.strategy.ring_attn_group is None:
            torch.distributed.barrier()
        else:
            time.sleep(3)
=======
        # Waiting for all requests to be sent
        if self.strategy.ring_attn_group is not None:
            if self.ring_rank0_group is None:
                world_size = dist.get_world_size()
                ring_rank0 = [
                    i * self.strategy.ring_attn_size for i in range(world_size // self.strategy.ring_attn_size)
                ]
                self.ring_rank0_group = dist.new_group(ranks=ring_rank0)
            dist.barrier(group=self.ring_rank0_group)
        else:
            dist.barrier()
        torch.cuda.synchronize()
>>>>>>> 96de8414

        # Retrieve and combine results from all outputs
        all_output_refs = []
        for i, llm in enumerate(llms):
            all_output_refs.append(llm.get_responses.remote(rank))
        all_outputs = sum(ray.get(all_output_refs), [])

        samples_list = []
        for i in range(0, len(all_outputs), args.micro_rollout_batch_size):
            outputs = all_outputs[i : i + self.strategy.args.micro_rollout_batch_size]
            prompts = all_prompts[i : i + self.strategy.args.micro_rollout_batch_size]
            labels = all_labels[i : i + self.strategy.args.micro_rollout_batch_size]
            if not self.packing_samples:
                # NOTE: concat all outputs to following format:
                #
                # | [PAD] [PAD] token token token | token token [EOS] [PAD] |
                # | token token token token token | token token [EOS] [PAD] |
                # | [PAD] [PAD] [PAD] token token | token token token [EOS] |
                # |<---------- prompt ----------->|<-------- answer ------->|
                max_input_len, max_output_len = 0, 0
                for output in outputs:
                    max_input_len = max(max_input_len, len(output.prompt_token_ids))
                    max_output_len = max(max_output_len, len(output.outputs[0].token_ids))

                pad_token_id, eos_token_id = self.tokenizer.pad_token_id, self.tokenizer.eos_token_id
                sequences = []
                for output in outputs:
                    # left padding input
                    input_len = len(output.prompt_token_ids)
                    input_ids = [pad_token_id] * (max_input_len - input_len) + list(output.prompt_token_ids)

                    # right padding output
                    output_len = len(output.outputs[0].token_ids)
                    output_ids = list(output.outputs[0].token_ids) + [pad_token_id] * (max_output_len - output_len)

                    # concat input and output
                    sequences.append(input_ids + output_ids)

                sequences = torch.tensor(sequences)
                sequences, attention_mask, action_mask = self.actor.process_sequences(
                    sequences, max_input_len, eos_token_id, pad_token_id
                )
                sequences = sequences.to("cuda")
                attention_mask = attention_mask.to("cuda")
                action_mask = action_mask.to("cuda")
                # Collect for visual input
                
                visual_inputs = self.data_processor(prompts, self.prompt_max_len, device="cuda")
                visual_inputs.pop("input_ids")
                visual_inputs.pop("attention_mask")
                visual_inputs = {k: v.to("cuda") for k, v in visual_inputs.items()}
                self.response_length_list.extend(attention_mask.float().sum(dim=-1).tolist())
                samples_list.append(
                    Samples(
                        sequences=sequences,
                        attention_mask=attention_mask,
                        action_mask=action_mask,
                        num_actions=action_mask.size(1),
                        packed_seq_lens=None,
                        response_length=action_mask.float().sum(dim=-1),
                        total_length=attention_mask.float().sum(dim=-1),
                        prompts=prompts,
<<<<<<< HEAD
                        visual_inputs=visual_inputs,
=======
>>>>>>> 96de8414
                        labels=labels,
                        pad_len=None,
                    )
                )
            else:
                # NOTE: concat all outputs to following format:
                #
                # | token token token | token token [EOS] | token token token token token | token token [EOS] | token token | token token token [EOS] |
                # |<---  prompt ----->|<---- answer ----->|<---------- prompt ----------->|<----- answer ---->|<- prompt -->|<-------- answer ------->|
                pad_token_id, eos_token_id = self.tokenizer.pad_token_id, self.tokenizer.eos_token_id
                sequences = []
                packed_seq_lens = []
                attention_mask = []
                num_actions = []
                for i, output in enumerate(outputs):
                    input_len = len(output.prompt_token_ids)
                    output_len = len(output.outputs[0].token_ids)
                    packed_seq_lens.append(input_len + output_len)
                    sequences.extend(output.prompt_token_ids + list(output.outputs[0].token_ids))
                    attention_mask.extend([i + 1] * (input_len + output_len))

                    # current_action_mask = [0] * (input_len - 1) + [1] * output_len + [0]
                    # num_actions.append(max(1, sum(current_action_mask)))
                    num_actions.append(max(1, output_len))

                # pad seq makes the sequence a multiple of ring_attention_size.
                pad_len = None
                if self.strategy.ring_attn_group is not None:
                    pad_len, sequences, attention_mask, num_actions, packed_seq_lens = pad_sequences(
                        sequences=sequences,
                        attention_mask=attention_mask,
                        num_actions=num_actions,
                        packed_seq_lens=packed_seq_lens,
                        ring_attn_group=self.strategy.ring_attn_group,
                        pad_token_id=pad_token_id,
                    )

                sequences = torch.tensor(sequences, device="cuda").unsqueeze(0)
                attention_mask = torch.tensor(attention_mask, device="cuda").unsqueeze(0)
                action_mask = None
                response_length = torch.tensor(num_actions, device="cuda", dtype=torch.float)
                self.response_length_list.extend(num_actions)
                total_length = torch.tensor(packed_seq_lens, device="cuda", dtype=torch.float)
                # Collect for visual input
                visual_inputs = self.data_processor(prompts, self.prompt_max_len, device="cuda")
                visual_inputs.pop("input_ids")
                visual_inputs.pop("attention_mask")
                visual_inputs = {k: v.to("cuda") for k, v in visual_inputs.items()}
                samples_list.append(
                    Samples(
                        sequences=sequences,
                        attention_mask=attention_mask,
                        action_mask=None,
                        num_actions=num_actions,
                        packed_seq_lens=packed_seq_lens,
                        response_length=response_length,
                        total_length=total_length,
                        prompts=prompts,
<<<<<<< HEAD
                        visual_inputs=visual_inputs,
=======
>>>>>>> 96de8414
                        labels=labels,
                        pad_len=pad_len,
                    )
                )
        return samples_list

    def flush(self):
        "Ensure all experience has been send to critic"
        if self.critic is not None:
            ray.get(self._ref)
            self._ref = None<|MERGE_RESOLUTION|>--- conflicted
+++ resolved
@@ -2,25 +2,14 @@
 import time
 from abc import ABC
 from copy import deepcopy
-<<<<<<< HEAD
 from dataclasses import dataclass, field
+from datetime import timedelta
 from typing import List, Optional, Tuple, Union, Dict
-=======
-from dataclasses import dataclass
-from datetime import timedelta
-from typing import List, Optional, Tuple, Union
->>>>>>> 96de8414
 
 import ray
 import torch
 import torch.distributed as dist
 import torch.nn as nn
-<<<<<<< HEAD
-import torch.distributed as dist
-import torch.nn.functional as F
-from tqdm import tqdm
-=======
->>>>>>> 96de8414
 
 from openrlhf.models.actor import Actor
 from openrlhf.models.ring_attn_utils import pad_sequences, unpad_sequences
@@ -140,10 +129,7 @@
     response_length: torch.Tensor
     total_length: torch.Tensor
     prompts: list[str]
-<<<<<<< HEAD
     visual_inputs: Optional[Dict]
-=======
->>>>>>> 96de8414
     labels: list[str]
     pad_len: Optional[int]
 
@@ -185,10 +171,6 @@
 
         # custom reward func for reinforced finetuning
         self.custom_reward_func = None
-<<<<<<< HEAD
-        self.response_length_list = []
-=======
->>>>>>> 96de8414
         remote_rm_url = [remote_rm_url] if isinstance(remote_rm_url, str) else remote_rm_url
         if remote_rm_url and remote_rm_url[0].endswith(".py"):
             print(f"Loading custom `reward_func(queries, prompts, labels)` from {remote_rm_url[0]}")
@@ -236,10 +218,6 @@
             # Only rank 0 in the ring attention group executes the generation function, and then broadcasts it to all other ranks.
             if self.strategy.ring_attn_rank == 0:
                 samples_list = self.generate_samples(all_prompts, all_labels, **generate_kwargs)
-<<<<<<< HEAD
-=======
-
->>>>>>> 96de8414
                 dist.broadcast_object_list(samples_list, src=dist.get_rank(), group=self.strategy.ring_attn_group)
             else:
                 world_size = torch.distributed.get_world_size() // args.ring_attn_size
@@ -259,12 +237,9 @@
         torch.cuda.empty_cache()
         torch.distributed.barrier()
         torch.cuda.synchronize()
-<<<<<<< HEAD
-=======
 
         # Make experiences (models forward: logprobs, values, rewards, and kl divergence)
         experiences = self.make_experience(samples_list)
->>>>>>> 96de8414
 
         # Process experiences (reward shaping, etc.)
         experiences = self.compute_advantages_and_returns(experiences, **generate_kwargs)
@@ -297,12 +272,16 @@
         attention_mask_list = [s.attention_mask for s in samples_list]
         num_actions_list = [s.num_actions for s in samples_list]
         packed_seq_lens_list = [s.packed_seq_lens for s in samples_list]
+        visual_inputs_list = [s.visual_inputs for s in samples_list]
         prompts_list = [p for s in samples_list for p in s.prompts]
         labels_list = [l for s in samples_list for l in s.labels]
 
         # Move data to CPU for remote processing
         sequences_cpu_list = [seq.to("cpu") for seq in sequences_list]
         attention_mask_cpu_list = [mask.to("cpu") for mask in attention_mask_list]
+        visual_inputs_cpu_list = None
+        if visual_inputs_list is not None:
+            visual_inputs_cpu_list = [{k: v.to("cpu") for k, v in visual_inputs.items()} for visual_inputs in visual_inputs_list]
 
         # Batch call initial model
         if self.initial_model is not None:
@@ -312,6 +291,7 @@
                 attention_mask=attention_mask_cpu_list,
                 logps_allgather=[True] * len(samples_list),
                 packed_seq_lens=packed_seq_lens_list,
+                visual_inputs=visual_inputs_cpu_list,
             )
 
             if args.colocate_actor_ref or args.colocate_all_models:
@@ -327,6 +307,7 @@
                 num_actions=num_actions_list,
                 attention_mask=attention_mask_cpu_list,
                 packed_seq_lens=packed_seq_lens_list,
+                visual_inputs=visual_inputs_cpu_list,
             )
             if args.colocate_critic_reward or args.colocate_all_models:
                 ray.get([value_ref])
@@ -344,6 +325,7 @@
                         attention_mask=attention_mask_cpu_list,
                         packed_seq_lens=packed_seq_lens_list,
                         pad_sequence=[True] * len(samples_list),
+                        visual_inputs=visual_inputs_cpu_list,
                     )
                 )
         else:
@@ -378,9 +360,10 @@
 
         # Batch call actor model
         action_log_probs_list = []
-        for seq, num_acts, attn_mask, packed_lens in zip(
-            sequences_cpu_list, num_actions_list, attention_mask_cpu_list, packed_seq_lens_list
+        for seq, num_acts, attn_mask, packed_lens, visual_inputs in zip(
+            sequences_cpu_list, num_actions_list, attention_mask_cpu_list, packed_seq_lens_list, visual_inputs_cpu_list
         ):
+            visual_inputs = None if visual_inputs is None else {k: v.to(device) for k, v in visual_inputs.items()}
             action_log_probs = self.actor(
                 seq.to(device),
                 num_acts,
@@ -388,6 +371,7 @@
                 ring_attn_group=self.strategy.ring_attn_group,
                 logps_allgather=True,
                 packed_seq_lens=packed_lens,
+                visual_inputs=visual_inputs,
             )
             action_log_probs_list.append(action_log_probs)
 
@@ -495,6 +479,7 @@
                 samples.action_mask,
                 info,
                 kl,
+                visual_inputs=samples.visual_inputs,
             )
 
             experiences.append(experience)
@@ -563,9 +548,6 @@
                     kwargs["gamma"],
                     kwargs["lambd"],
                 )
-<<<<<<< HEAD
-            elif self.advantage_estimator in ["reinforce", "rloo", "reinforce_baseline", "group_norm"]:
-=======
             elif self.advantage_estimator in ["reinforce", "rloo", "reinforce_baseline", "group_norm", "dr_grpo"]:
                 if kwargs["gamma"] != 1.0 and self.advantage_estimator in [
                     "rloo",
@@ -577,7 +559,6 @@
                         logger.warning("gamma is set to 1.0 for rloo, reinforce_baseline, and group_norm")
                     kwargs["gamma"] = 1.0
 
->>>>>>> 96de8414
                 experience.returns = self.get_cumulative_returns(
                     reward,
                     experience.action_mask,
@@ -600,13 +581,129 @@
             del experience.info["num_actions"]
             experience.to_device("cpu")
 
-<<<<<<< HEAD
+        return experiences
+
+    @torch.no_grad()
+    def get_advantages_and_returns(
+        self,
+        values: torch.Tensor,
+        rewards: torch.Tensor,
+        action_mask: torch.Tensor,
+        gamma: float,
+        lambd: float,
+    ) -> Tuple[torch.Tensor, torch.Tensor]:
+        """Function that computes advantages and returns from rewards and values.
+        Calculated as in the original PPO paper: https://arxiv.org/abs/1707.06347
+        Note that rewards may include a KL divergence loss term.
+
+        Advantages looks like this:
+        Adv1 =  R1 + γ * λ * R2     + γ^2 * λ^2 * R3       + ...
+              - V1 + γ * (1 - λ) V2 + γ^2 * λ * (1 - λ) V3 + ...
+
+        Returns looks like this:
+        Ret1 =  R1 + γ * λ * R2     + γ^2 * λ^2 * R3       + ...
+                   + γ * (1 - λ) V2 + γ^2 * λ * (1 - λ) V3 + ...
+
+        Input:
+        - values: Tensor of shape (batch_size, response_size)
+        - rewards: Tensor of shape (batch_size, response_size)
+
+        Output:
+        - advantages: Tensor of shape (batch_size, response_size)
+        - returns: Tensor of shape (batch_size, response_size)
+        """
+        if isinstance(values, list):
+            # packing samples
+            # TODO: this is slow...
+            advantages = []
+            returns = []
+            for v, r in zip(values, rewards):
+                adv, ret = self.get_advantages_and_returns(v.unsqueeze(0), r.unsqueeze(0), action_mask, gamma, lambd)
+                advantages.append(adv.squeeze(0))
+                returns.append(ret.squeeze(0))
+            return advantages, returns
+
+        lastgaelam = 0
+        advantages_reversed = []
+        response_length = rewards.size(1)
+
+        # Mask invalid responses
+        if action_mask is not None:
+            values = action_mask * values
+            rewards = action_mask * rewards
+
+        for t in reversed(range(response_length)):
+            nextvalues = values[:, t + 1] if t < response_length - 1 else 0.0
+            delta = rewards[:, t] + gamma * nextvalues - values[:, t]
+            lastgaelam = delta + gamma * lambd * lastgaelam
+            advantages_reversed.append(lastgaelam)
+        advantages = torch.stack(advantages_reversed[::-1], dim=1)
+        returns = advantages + values
+        return advantages.detach(), returns
+
+    @torch.no_grad()
+    def get_cumulative_returns(
+        self,
+        rewards: torch.Tensor,
+        action_mask: torch.Tensor,
+        gamma: float,
+    ) -> Tuple[torch.Tensor, torch.Tensor]:
+        """
+        Function that computes advantages and returns from rewards using REINFORCE.
+        REINFORCE uses cumulative returns without the GAE (Generalized Advantage Estimation).
+
+        Input:
+        - rewards: Tensor of shape (batch_size, response_size)
+        - action_mask: Tensor of shape (batch_size, response_size), binary mask
+        - gamma: discount factor
+
+        Output:
+        - returns: Tensor of shape (batch_size, response_size)
+        """
+
+        if isinstance(rewards, list):
+            # packing samples
+            # TODO: this is slow...
+            returns = []
+            for r in rewards:
+                ret = self.get_cumulative_returns(r.unsqueeze(0), action_mask, gamma)
+                returns.append(ret.squeeze(0))
+            return returns
+
+        response_length = rewards.size(1)
+        returns = torch.zeros_like(rewards)
+        cumulative_return = torch.zeros(rewards.size(0), device=rewards.device)
+
+        # Mask invalid responses if action_mask is provided
+        if action_mask is not None:
+            rewards = action_mask * rewards
+
+        # Calculate returns by accumulating discounted rewards
+        for t in reversed(range(response_length)):
+            cumulative_return = rewards[:, t] + gamma * cumulative_return
+            returns[:, t] = cumulative_return
+
+        return returns
+
     @torch.no_grad()
     def generate_samples(self, all_prompts: List[str], all_labels, **generate_kwargs) -> List[Samples]:
         """
         Generate samples and return in batches.
-        """
-        self.response_length_list = []
+
+        When not using vllm, we will fallback to the default implementation,
+        in which actor will be used to generate samples.
+        """
+        if self.vllm_engines is None:
+            return self._generate_with_hf(all_prompts, all_labels, **generate_kwargs)
+
+        # vLLM generation
+        return self._generate_vllm(all_prompts, all_labels, **generate_kwargs)
+
+    @torch.no_grad()
+    def _generate_with_hf(self, all_prompts: List[str], all_labels, **generate_kwargs) -> List[Samples]:
+        """
+        Generate samples and return in batches.
+        """
         assert not getattr(self, "packing_samples", False)
         args = self.strategy.args
         self.actor.eval()
@@ -616,17 +713,13 @@
         samples_list = []
         for i in range(0, len(all_prompts), args.micro_rollout_batch_size):
             prompts = all_prompts[i : i + args.micro_rollout_batch_size]
-    
+            labels = all_labels[i : i + args.micro_rollout_batch_size]
             inputs = self.data_processor(prompts, self.prompt_max_len, device="cuda")
             visual_inputs = {}
             for k,v in inputs.items():
                 if k not in ["input_ids", "attention_mask"]:
                     visual_inputs[k] = v
-
-
-            labels = all_labels[i : i + args.micro_rollout_batch_size]
             sequences, attention_mask, action_mask = self.actor.generate(**inputs, **generate_kwargs)
-            self.response_length_list.extend(attention_mask.float().sum(dim=-1).tolist())
             samples = Samples(
                 sequences=sequences,
                 attention_mask=attention_mask,
@@ -643,432 +736,6 @@
             samples_list.append(samples)
         return samples_list
 
-    @torch.no_grad()
-    def make_experience(self, samples: Samples) -> Experience:
-        raise NotImplementedError("This method should be implemented by the subclass.")
-
-    @torch.no_grad()
-    def process_experiences(self, experiences: List[Experience]) -> Tuple[List[Experience], List[torch.Tensor]]:
-        """
-        Process experiences, this can be used to filter out some experiences or do some processing on the rewards.
-
-        Output:
-        - experiences: List of Experience
-        - rewards: List of rewards
-        """
-        args = self.strategy.args
-        # reward shaping for rloo and reinforce_baseline
-        if args.advantage_estimator == "rloo":
-            rewards = torch.cat([experience.info["reward"] for experience in experiences])
-            rewards = rewards.reshape(-1, args.n_samples_per_prompt).to(device="cuda")
-            baseline = (rewards.sum(-1, keepdim=True) - rewards) / (args.n_samples_per_prompt - 1)
-            rewards = rewards - baseline
-            rewards = rewards.flatten().to(device="cpu").chunk(len(experiences))
-            return experiences, rewards
-        elif args.advantage_estimator == "reinforce_baseline":
-            # REINFORCE++-baseline removed the / std and K3 kl loss in GRPO.
-            # `/ std` is not needed in RL variance reduction theory, and `k3 KL` has a larger variance than `k1 KL` under a categorical distribution.
-            rewards = torch.cat([experience.info["reward"] for experience in experiences])
-            rewards = rewards.reshape(-1, args.n_samples_per_prompt).to(device="cuda")
-            rewards = rewards - rewards.mean(-1, keepdim=True)
-            rewards = rewards.reshape(-1).to(device="cpu").chunk(len(experiences))
-            return experiences, rewards
-        elif args.advantage_estimator == "group_norm":
-            rewards = torch.cat([experience.info["reward"] for experience in experiences])
-            rewards = rewards.reshape(-1, args.n_samples_per_prompt).to(device="cuda")
-            rewards = (rewards - rewards.mean(-1, keepdim=True)) / (rewards.std(-1, keepdim=True) + 1e-9)
-            rewards = rewards.reshape(-1).to(device="cpu").chunk(len(experiences))
-            return experiences, rewards
-        # default rewards
-        return experiences, [experience.info["reward"] for experience in experiences]
-=======
-        return experiences
->>>>>>> 96de8414
-
-    @torch.no_grad()
-    def get_advantages_and_returns(
-        self,
-        values: torch.Tensor,
-        rewards: torch.Tensor,
-        action_mask: torch.Tensor,
-        gamma: float,
-        lambd: float,
-    ) -> Tuple[torch.Tensor, torch.Tensor]:
-        """Function that computes advantages and returns from rewards and values.
-        Calculated as in the original PPO paper: https://arxiv.org/abs/1707.06347
-        Note that rewards may include a KL divergence loss term.
-
-        Advantages looks like this:
-        Adv1 =  R1 + γ * λ * R2     + γ^2 * λ^2 * R3       + ...
-              - V1 + γ * (1 - λ) V2 + γ^2 * λ * (1 - λ) V3 + ...
-
-        Returns looks like this:
-        Ret1 =  R1 + γ * λ * R2     + γ^2 * λ^2 * R3       + ...
-                   + γ * (1 - λ) V2 + γ^2 * λ * (1 - λ) V3 + ...
-
-        Input:
-        - values: Tensor of shape (batch_size, response_size)
-        - rewards: Tensor of shape (batch_size, response_size)
-
-        Output:
-        - advantages: Tensor of shape (batch_size, response_size)
-        - returns: Tensor of shape (batch_size, response_size)
-        """
-        if isinstance(values, list):
-            # packing samples
-            # TODO: this is slow...
-            advantages = []
-            returns = []
-            for v, r in zip(values, rewards):
-                adv, ret = self.get_advantages_and_returns(v.unsqueeze(0), r.unsqueeze(0), action_mask, gamma, lambd)
-                advantages.append(adv.squeeze(0))
-                returns.append(ret.squeeze(0))
-            return advantages, returns
-
-        lastgaelam = 0
-        advantages_reversed = []
-        response_length = rewards.size(1)
-
-        # Mask invalid responses
-        if action_mask is not None:
-            values = action_mask * values
-            rewards = action_mask * rewards
-
-        for t in reversed(range(response_length)):
-            nextvalues = values[:, t + 1] if t < response_length - 1 else 0.0
-            delta = rewards[:, t] + gamma * nextvalues - values[:, t]
-            lastgaelam = delta + gamma * lambd * lastgaelam
-            advantages_reversed.append(lastgaelam)
-        advantages = torch.stack(advantages_reversed[::-1], dim=1)
-        returns = advantages + values
-        return advantages.detach(), returns
-
-    @torch.no_grad()
-    def get_cumulative_returns(
-        self,
-        rewards: torch.Tensor,
-        action_mask: torch.Tensor,
-        gamma: float,
-    ) -> Tuple[torch.Tensor, torch.Tensor]:
-        """
-        Function that computes advantages and returns from rewards using REINFORCE.
-        REINFORCE uses cumulative returns without the GAE (Generalized Advantage Estimation).
-
-        Input:
-        - rewards: Tensor of shape (batch_size, response_size)
-        - action_mask: Tensor of shape (batch_size, response_size), binary mask
-        - gamma: discount factor
-
-        Output:
-        - returns: Tensor of shape (batch_size, response_size)
-        """
-
-        if isinstance(rewards, list):
-            # packing samples
-            # TODO: this is slow...
-            returns = []
-            for r in rewards:
-                ret = self.get_cumulative_returns(r.unsqueeze(0), action_mask, gamma)
-                returns.append(ret.squeeze(0))
-            return returns
-
-        response_length = rewards.size(1)
-        returns = torch.zeros_like(rewards)
-        cumulative_return = torch.zeros(rewards.size(0), device=rewards.device)
-
-        # Mask invalid responses if action_mask is provided
-        if action_mask is not None:
-            rewards = action_mask * rewards
-
-        # Calculate returns by accumulating discounted rewards
-        for t in reversed(range(response_length)):
-            cumulative_return = rewards[:, t] + gamma * cumulative_return
-            returns[:, t] = cumulative_return
-
-        return returns
-
-    @torch.no_grad()
-<<<<<<< HEAD
-    def make_experience_list(
-        self, all_prompts: Union[str, List[str]], all_labels, **generate_kwargs
-    ) -> List[Experience]:
-        if self.strategy.args.perf:
-            self.perf_stats = {
-                "generate_time": 0,
-                "actor_value_rm_time": 0,
-                "wait_time": 0,
-            }
-        experiences = super().make_experience_list(all_prompts, all_labels, **generate_kwargs)
-        if self.critic is not None:
-            for experience in experiences:
-                # send experience to critic
-                experience_cpu = deepcopy(experience)
-                experience_cpu.to_device("cpu")
-                self._ref = self.critic.append.remote(experience_cpu)
-        return experiences
-
-    @torch.no_grad()
-=======
->>>>>>> 96de8414
-    def generate_samples(self, all_prompts: List[str], all_labels, **generate_kwargs) -> List[Samples]:
-        """
-        Generate samples and return in batches.
-
-        When not using vllm, we will fallback to the default implementation,
-        in which actor will be used to generate samples.
-        """
-        if self.vllm_engines is None:
-<<<<<<< HEAD
-            return super().generate_samples(all_prompts, all_labels, **generate_kwargs)
-
-        # vLLM generation
-        samples = self._generate_vllm(all_prompts, all_labels, **generate_kwargs)
-        return samples
-=======
-            return self._generate_with_hf(all_prompts, all_labels, **generate_kwargs)
-
-        # vLLM generation
-        return self._generate_vllm(all_prompts, all_labels, **generate_kwargs)
->>>>>>> 96de8414
-
-    @torch.no_grad()
-    def _generate_with_hf(self, all_prompts: List[str], all_labels, **generate_kwargs) -> List[Samples]:
-        """
-        Generate samples and return in batches.
-        """
-        assert not getattr(self, "packing_samples", False)
-        args = self.strategy.args
-        self.actor.eval()
-<<<<<<< HEAD
-        device = torch.cuda.current_device()
-
-        # extract values from samples
-        sequences = samples.sequences
-        attention_mask = samples.attention_mask
-        action_mask = samples.action_mask
-        num_actions = samples.num_actions
-        packed_seq_lens = samples.packed_seq_lens
-        visual_inputs = samples.visual_inputs
-
-        start = time.time()
-        sequences_cpu, attention_mask_cpu = (
-            sequences.to("cpu"),
-            attention_mask.to("cpu"),
-        )
-        visual_inputs_cpu = None
-        if visual_inputs is not None:
-            visual_inputs_cpu = {k: v.to("cpu") for k, v in visual_inputs.items()}        
-        # init log probs
-        if self.initial_model is not None:
-            base_action_log_probs_ref = self.initial_model.forward.remote(
-                sequences_cpu, num_actions, attention_mask_cpu, logps_allgather=True, packed_seq_lens=packed_seq_lens, visual_inputs=visual_inputs_cpu
-            )
-
-            if args.colocate_actor_ref or args.colocate_all_models:
-                ray.get([base_action_log_probs_ref])
-                ray.get([self.initial_model.empty_cache.remote()])
-        else:
-            base_action_log_probs_ref = ray.put(None)
-
-        # values
-        if self.critic is not None:
-            value_ref = self.critic.forward.remote(
-                sequences_cpu, num_actions, attention_mask_cpu, packed_seq_lens=packed_seq_lens, visual_inputs=visual_inputs_cpu
-            )
-            # avoid CUDA OOM when colocate models
-            if args.colocate_critic_reward or args.colocate_all_models:
-                ray.get([value_ref])
-                ray.get([self.critic.empty_cache.remote()])
-        else:
-            value_ref = ray.put(None)
-
-        # rewards
-        r_refs = []
-        # support remote RM API with ray
-        if not self.remote_rm_url:
-            for rm in self.reward_model:
-                r_refs.append(
-                    rm.forward.remote(
-                        sequences_cpu, attention_mask_cpu, packed_seq_lens=packed_seq_lens, pad_sequence=True, visual_inputs=visual_inputs_cpu
-                    )
-                )
-        else:
-            # remote RM
-            if self.strategy.ring_attn_group is None or self.strategy.ring_attn_rank == 0:
-                if not self.packing_samples:
-                    queries = self.tokenizer.batch_decode(sequences_cpu, skip_special_tokens=False)
-                else:
-                    sequences_list = []
-                    offset = 0
-                    tokens_list = sequences_cpu.tolist()[0]
-                    for length in packed_seq_lens:
-                        sequences_list.append(tokens_list[offset : offset + length])
-                        offset += length
-                    queries = self.tokenizer.batch_decode(sequences_list, skip_special_tokens=False)
-
-                if self.custom_reward_func:
-                    r = self.custom_reward_func.remote(queries, samples.prompts, samples.labels)
-                    r_refs.append(r)
-                else:
-                    for rm in self.remote_rm_url:
-                        r = remote_rm_fn_ray.remote(
-                            rm, queries=queries, prompts=samples.prompts, labels=samples.labels
-                        )
-                        r_refs.append(r)
-            else:
-                r_refs.append(ray.put(None))
-
-        if args.colocate_all_models and not self.remote_rm_url:
-            ray.get(r_refs)
-            ray.get([self.reward_model[0].empty_cache.remote()])
-
-        # log probs
-        action_log_probs = self.actor(
-            sequences, 
-            num_actions, 
-            attention_mask, 
-            ring_attn_group=self.strategy.ring_attn_group,
-            logps_allgather=True,
-            packed_seq_lens=packed_seq_lens,
-            visual_inputs=visual_inputs
-        )
-        actor_value_rm_time = time.time() - start
-
-        # wait initial/critic/reward model done
-        start = time.time()
-        ref_values = ray.get([base_action_log_probs_ref, value_ref] + r_refs)
-        wait_time = time.time() - start
-
-        base_action_log_probs, value, rewards = ref_values[0], ref_values[1], ref_values[2:]
-        if base_action_log_probs is not None:
-            base_action_log_probs = base_action_log_probs.to(device)
-        if value is not None:
-            value = value.to(device)
-
-        # broadcast rewards to all ring attention ranks when using remote RM
-        if self.remote_rm_url and self.strategy.ring_attn_group is not None:
-            if self.strategy.ring_attn_rank == 0:
-                dist.broadcast_object_list(rewards, src=dist.get_rank(), group=self.strategy.ring_attn_group)
-            else:
-                dist.broadcast_object_list(
-                    rewards, src=self.strategy.ring_attn_ranks[0], group=self.strategy.ring_attn_group
-                )
-
-        total_rewards = [r.pop('rewards').to(device) if isinstance(r,dict) else r.to(device) for r in rewards]
-        specific_rewards = {}
-        for r in rewards:
-            if isinstance(r,dict):
-                for k in r.keys():
-                    r[k] = r[k].to(device)
-                specific_rewards.update(r)
-
-        r = self.reward_fn(total_rewards) if len(total_rewards) > 0 else total_rewards[0]
-
-        # avoid CUDA OOM when colocate models
-        if args.colocate_critic_reward and not self.remote_rm_url:
-            ray.get([self.reward_model[0].empty_cache.remote()])
-
-        if args.colocate_actor_ref or args.colocate_all_models:
-            torch.cuda.synchronize()
-            torch.cuda.empty_cache()
-
-        if (self.initial_model is not None) and (not args.use_kl_loss):
-            kl = compute_approx_kl(
-                action_log_probs,
-                base_action_log_probs,
-                action_mask=action_mask,
-                kl_estimator=self.strategy.args.kl_estimator,
-            )
-        else:
-            kl = torch.zeros_like(action_log_probs, dtype=action_log_probs.dtype, device=device)
-
-        if not self.packing_samples:
-            kl_mean = masked_mean(kl, action_mask, dim=-1)
-        else:
-            if self.strategy.ring_attn_group is not None:
-                assert samples.pad_len is not None
-                sequences, attention_mask, num_actions, packed_seq_lens, _, _, kl = unpad_sequences(
-                    pad_len=samples.pad_len,
-                    sequences=sequences,
-                    attention_mask=attention_mask,
-                    num_actions=num_actions,
-                    packed_seq_lens=packed_seq_lens,
-                    ring_attn_group=self.strategy.ring_attn_group,
-                    action_log_probs=action_log_probs,
-                    values=value,
-                    kl=kl,
-                )
-            # convert tensor into list of tensors so that it's easier to manipulate
-            # within dataset.
-            sequences = unpacking_samples(sequences, packed_seq_lens)
-            attention_mask = None
-            action_log_probs = unpacking_samples(action_log_probs, num_actions)
-            if value is not None:
-                value = unpacking_samples(value, num_actions)
-            if base_action_log_probs is not None:
-                base_action_log_probs = unpacking_samples(base_action_log_probs, num_actions)
-
-            kl = unpacking_samples(kl, num_actions)
-            kl_mean = torch.tensor([each_kl.mean() for each_kl in kl], device=device)
-
-        if not args.use_kl_loss:
-            base_action_log_probs = None
-
-        info = {
-            "kl": kl_mean,
-            "reward": r,
-            "response_length": samples.response_length,
-            "total_length": samples.total_length,
-            "num_actions": num_actions,
-            **specific_rewards
-        }
-
-        if self.strategy.args.perf:
-            self.perf_stats["actor_value_rm_time"] += actor_value_rm_time
-            self.perf_stats["wait_time"] += wait_time
-
-        experience = Experience(
-            sequences,
-            action_log_probs,
-            base_action_log_probs,
-            value,
-            None,
-            None,
-            attention_mask,
-            action_mask,
-            info,
-            kl,
-            visual_inputs=visual_inputs
-        )
-
-        self.actor.train()  # reset model state
-        return experience
-=======
-        # sample multiple response
-        all_prompts = sum([[prompt] * args.n_samples_per_prompt for prompt in all_prompts], [])
-        all_labels = sum([[label] * args.n_samples_per_prompt for label in all_labels], [])
-        samples_list = []
-        for i in range(0, len(all_prompts), args.micro_rollout_batch_size):
-            prompts = all_prompts[i : i + args.micro_rollout_batch_size]
-            labels = all_labels[i : i + args.micro_rollout_batch_size]
-            inputs = self.tokenize_fn(prompts, self.prompt_max_len, device="cuda")
-            sequences, attention_mask, action_mask = self.actor.generate(**inputs, **generate_kwargs)
-            samples = Samples(
-                sequences=sequences,
-                attention_mask=attention_mask,
-                action_mask=action_mask,
-                num_actions=action_mask.size(1),
-                packed_seq_lens=None,
-                response_length=action_mask.float().sum(dim=-1),
-                total_length=attention_mask.float().sum(dim=-1),
-                prompts=prompts,
-                labels=labels,
-                pad_len=None,
-            )
-            samples_list.append(samples)
-        return samples_list
->>>>>>> 96de8414
-
     def _generate_vllm(self, all_prompts: List[str], all_labels, **kwargs) -> List[Samples]:
         from vllm import SamplingParams
         self.response_length_list = []
@@ -1096,13 +763,8 @@
 
         # Expand prompt list based on the number of samples per prompt
         all_prompts = sum([[prompt] * args.n_samples_per_prompt for prompt in all_prompts], [])
-<<<<<<< HEAD
         batch_size = (len(all_prompts) + len(llms) - 1) // len(llms)
         all_labels = sum([[label] * args.n_samples_per_prompt for label in all_labels], [])
-=======
-        all_labels = sum([[label] * args.n_samples_per_prompt for label in all_labels], [])
-        all_prompt_token_ids = self.tokenize_fn(all_prompts, self.prompt_max_len, padding=False)["input_ids"]
->>>>>>> 96de8414
 
         # Distribute requests to engines and collect responses to outputs
         refs = []
@@ -1124,13 +786,6 @@
 
         ray.get(refs)
 
-<<<<<<< HEAD
-        # Make sure all requests are sent.
-        if self.strategy.ring_attn_group is None:
-            torch.distributed.barrier()
-        else:
-            time.sleep(3)
-=======
         # Waiting for all requests to be sent
         if self.strategy.ring_attn_group is not None:
             if self.ring_rank0_group is None:
@@ -1143,7 +798,6 @@
         else:
             dist.barrier()
         torch.cuda.synchronize()
->>>>>>> 96de8414
 
         # Retrieve and combine results from all outputs
         all_output_refs = []
@@ -1206,10 +860,7 @@
                         response_length=action_mask.float().sum(dim=-1),
                         total_length=attention_mask.float().sum(dim=-1),
                         prompts=prompts,
-<<<<<<< HEAD
                         visual_inputs=visual_inputs,
-=======
->>>>>>> 96de8414
                         labels=labels,
                         pad_len=None,
                     )
@@ -1268,10 +919,7 @@
                         response_length=response_length,
                         total_length=total_length,
                         prompts=prompts,
-<<<<<<< HEAD
                         visual_inputs=visual_inputs,
-=======
->>>>>>> 96de8414
                         labels=labels,
                         pad_len=pad_len,
                     )
