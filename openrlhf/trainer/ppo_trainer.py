--- conflicted
+++ resolved
@@ -187,27 +187,18 @@
             self.prompts_dataloader.sampler.set_epoch(
                 episode, consumed_samples=0 if episode > start_episode else consumed_samples
             )
-<<<<<<< HEAD
-=======
-            pbar = tqdm(
-                range(self.prompts_dataloader.__len__()),
-                desc=f"Episode [{episode + 1}/{args.num_episodes}]",
-                disable=False,
-            )
->>>>>>> e99289f5
 
             for _, rand_prompts, labels in self.prompts_dataloader:
                 total_consumed_samples += len(rand_prompts)
                 experiences = self.experience_maker.make_experience_list(rand_prompts, labels, **self.generate_kwargs)
-<<<<<<< HEAD
                 self.replay_buffer.extend(experiences)
                 if not self.replay_buffer.full():
                     print(f"📌 Replay buffer space: {len(self.replay_buffer)}/{self.replay_buffer.limit}. Continue to sample more data.")
                     continue
-                output = self.tokenizer.batch_decode(
+                sample0 = self.tokenizer.batch_decode(
                     experiences[0].sequences[0].unsqueeze(0), skip_special_tokens=True
                 )
-                self.strategy.print(output)
+                print(sample0)
                 exp_dataloader = DataLoader(
                     self.replay_buffer,
                     batch_size=1, # bs=1 for fine-grained data chunking
@@ -215,13 +206,6 @@
                     collate_fn=self.replay_buffer.collate_fn,
                 )
                 refs = self.actor_model_group.async_run_method_batch(method_name="append", experience=list(exp_dataloader))
-=======
-                sample0 = self.tokenizer.batch_decode(
-                    experiences[0].sequences[0].unsqueeze(0), skip_special_tokens=True
-                )
-                print(sample0)
-                refs = self.actor_model_group.async_run_method_batch(method_name="append", experience=experiences)
->>>>>>> e99289f5
                 if self.critic_model_group is not None:
                     refs.extend(
                         self.critic_model_group.async_run_method_batch(method_name="append", experience=list(exp_dataloader))
@@ -499,7 +483,6 @@
 
         self.prompts_dataloader = prompts_dataloader
         self.eval_dataloader = eval_dataloader
-<<<<<<< HEAD
         if args.max_global_steps is None:
             # If args.max_global_steps is not set, we use num_episodes to calculate max_steps
             # For dynamic sampling, we need multiple rollouts for one training stage.
@@ -508,15 +491,6 @@
             args.max_global_steps = len(prompts_dataset) // args.rollout_batch_size * args.num_episodes
         else:
             self.max_steps = args.max_global_steps * args.rollout_batch_size * args.n_samples_per_prompt // args.train_batch_size * args.max_epochs
-=======
-        self.max_steps = (
-            len(prompts_dataset)
-            * args.n_samples_per_prompt
-            // args.train_batch_size
-            * args.num_episodes
-            * args.max_epochs
-        )
->>>>>>> e99289f5
 
     def get_max_steps(self):
         return self.max_steps